using Microsoft.Extensions.Logging;

namespace SmartRAG.Providers;

/// <summary>
/// Centralized LoggerMessage delegates for AI providers performance optimization
/// </summary>
public static class ProviderLogMessages
{
    #region Anthropic Provider (EventId: 6001-6999)

    public static readonly Action<ILogger, Exception?> LogVoyageParsingError = LoggerMessage.Define(
        LogLevel.Warning,
        new EventId(6001, "VoyageParsingError"),
        "Failed to parse Voyage embedding response, returning partial results");

    public static readonly Action<ILogger, string, Exception?> LogAnthropicResponseParsingError = LoggerMessage.Define<string>(
        LogLevel.Warning,
        new EventId(6002, "AnthropicResponseParsingError"),
        "Failed to parse Anthropic response: {Error}");

    public static readonly Action<ILogger, string, Exception?> LogAnthropicEmbeddingValidationError = LoggerMessage.Define<string>(
        LogLevel.Error,
        new EventId(6003, "AnthropicEmbeddingValidationError"),
        "Anthropic embedding validation failed: {ErrorMessage}");

    public static readonly Action<ILogger, string, Exception?> LogAnthropicEmbeddingRequestError = LoggerMessage.Define<string>(
        LogLevel.Error,
        new EventId(6004, "AnthropicEmbeddingRequestError"),
        "Voyage embedding request failed: {Error}");

    public static readonly Action<ILogger, string, Exception?> LogAnthropicBatchEmbeddingRequestError = LoggerMessage.Define<string>(
        LogLevel.Error,
        new EventId(6005, "AnthropicBatchEmbeddingRequestError"),
        "Voyage batch embedding request failed: {Error}");

    #endregion

    #region Azure OpenAI Provider (EventId: 7001-7999)

    public static readonly Action<ILogger, int, Exception?> LogAzureOpenAIRateLimit = LoggerMessage.Define<int>(
        LogLevel.Warning,
        new EventId(7001, "AzureOpenAIRateLimit"),
        "Azure OpenAI rate limit: waiting {WaitTime}ms");

    public static readonly Action<ILogger, Exception?> LogAzureOpenAITextParsingError = LoggerMessage.Define(
        LogLevel.Error,
        new EventId(7002, "AzureOpenAITextParsingError"),
        "Azure OpenAI text response parsing failed");

    public static readonly Action<ILogger, string, Exception?> LogAzureOpenAIEmbeddingValidationError = LoggerMessage.Define<string>(
        LogLevel.Error,
        new EventId(7003, "AzureOpenAIEmbeddingValidationError"),
        "Azure OpenAI embedding validation failed: {ErrorMessage}");

    public static readonly Action<ILogger, Exception?> LogAzureOpenAIEmbeddingModelMissing = LoggerMessage.Define(
        LogLevel.Error,
        new EventId(7004, "AzureOpenAIEmbeddingModelMissing"),
        "Azure OpenAI embedding model is required but not provided");

    public static readonly Action<ILogger, string, Exception?> LogAzureOpenAIEmbeddingRequestError = LoggerMessage.Define<string>(
        LogLevel.Error,
        new EventId(7005, "AzureOpenAIEmbeddingRequestError"),
        "Azure OpenAI embedding request failed: {Error}");

    public static readonly Action<ILogger, Exception?> LogAzureOpenAIEmbeddingParsingError = LoggerMessage.Define(
        LogLevel.Error,
        new EventId(7006, "AzureOpenAIEmbeddingParsingError"),
        "Azure OpenAI embedding response parsing failed");

    public static readonly Action<ILogger, string, Exception?> LogAzureOpenAIBatchEmbeddingRequestError = LoggerMessage.Define<string>(
        LogLevel.Error,
        new EventId(7007, "AzureOpenAIBatchEmbeddingRequestError"),
        "Azure OpenAI batch embedding request failed: {Error}");

    public static readonly Action<ILogger, Exception?> LogAzureOpenAIBatchEmbeddingParsingError = LoggerMessage.Define(
        LogLevel.Error,
        new EventId(7008, "AzureOpenAIBatchEmbeddingParsingError"),
        "Azure OpenAI batch embedding response parsing failed");

    #endregion

    #region OpenAI Provider (EventId: 8001-8999)

    public static readonly Action<ILogger, Exception?> LogOpenAITextParsingError = LoggerMessage.Define(
        LogLevel.Error,
        new EventId(8001, "OpenAITextParsingError"),
        "OpenAI text response parsing failed");

    public static readonly Action<ILogger, string, Exception?> LogOpenAIEmbeddingValidationError = LoggerMessage.Define<string>(
        LogLevel.Error,
        new EventId(8002, "OpenAIEmbeddingValidationError"),
        "OpenAI embedding validation failed: {ErrorMessage}");

    public static readonly Action<ILogger, Exception?> LogOpenAIEmbeddingModelMissing = LoggerMessage.Define(
        LogLevel.Error,
        new EventId(8003, "OpenAIEmbeddingModelMissing"),
        "OpenAI embedding model is required but not provided");

    public static readonly Action<ILogger, string, Exception?> LogOpenAIEmbeddingRequestError = LoggerMessage.Define<string>(
        LogLevel.Error,
        new EventId(8004, "OpenAIEmbeddingRequestError"),
        "OpenAI embedding request failed: {Error}");

    public static readonly Action<ILogger, Exception?> LogOpenAIEmbeddingParsingError = LoggerMessage.Define(
        LogLevel.Error,
        new EventId(8005, "OpenAIEmbeddingParsingError"),
        "OpenAI embedding response parsing failed");

    public static readonly Action<ILogger, string, Exception?> LogOpenAIBatchEmbeddingRequestError = LoggerMessage.Define<string>(
        LogLevel.Error,
        new EventId(8006, "OpenAIBatchEmbeddingRequestError"),
        "OpenAI batch embedding request failed: {Error}");

    public static readonly Action<ILogger, Exception?> LogOpenAIBatchEmbeddingParsingError = LoggerMessage.Define(
        LogLevel.Error,
        new EventId(8007, "OpenAIBatchEmbeddingParsingError"),
        "OpenAI batch embedding response parsing failed");

    #endregion

    #region Gemini Provider (EventId: 9001-9999)

    public static readonly Action<ILogger, Exception?> LogGeminiTextParsingError = LoggerMessage.Define(
        LogLevel.Error,
        new EventId(9001, "GeminiTextParsingError"),
        "Gemini text response parsing failed");

    public static readonly Action<ILogger, string, Exception?> LogGeminiEmbeddingValidationError = LoggerMessage.Define<string>(
        LogLevel.Error,
        new EventId(9002, "GeminiEmbeddingValidationError"),
        "Gemini embedding validation failed: {ErrorMessage}");

    public static readonly Action<ILogger, Exception?> LogGeminiEmbeddingModelMissing = LoggerMessage.Define(
        LogLevel.Error,
        new EventId(9003, "GeminiEmbeddingModelMissing"),
        "Gemini embedding model is required but not provided");

    public static readonly Action<ILogger, string, Exception?> LogGeminiEmbeddingRequestError = LoggerMessage.Define<string>(
        LogLevel.Error,
        new EventId(9004, "GeminiEmbeddingRequestError"),
        "Gemini embedding request failed: {Error}");

    public static readonly Action<ILogger, Exception?> LogGeminiEmbeddingParsingError = LoggerMessage.Define(
        LogLevel.Error,
        new EventId(9005, "GeminiEmbeddingParsingError"),
        "Gemini embedding response parsing failed");

    public static readonly Action<ILogger, string, Exception?> LogGeminiBatchEmbeddingRequestError = LoggerMessage.Define<string>(
        LogLevel.Error,
        new EventId(9006, "GeminiBatchEmbeddingRequestError"),
        "Gemini batch embedding request failed: {Error}");

    public static readonly Action<ILogger, Exception?> LogGeminiBatchEmbeddingParsingError = LoggerMessage.Define(
        LogLevel.Error,
        new EventId(9007, "GeminiBatchEmbeddingParsingError"),
        "Gemini batch embedding response parsing failed");

    public static readonly Action<ILogger, int, string, Exception?> LogGeminiBatchFailedFallback = LoggerMessage.Define<int, string>(
        LogLevel.Warning,
        new EventId(9008, "GeminiBatchFailedFallback"),
        "Gemini batch {BatchIndex} failed, falling back to individual requests: {ErrorMessage}");

    #endregion

    #region Custom Provider (EventId: 10001-10999)

<<<<<<< HEAD
    public static readonly Action<ILogger, int, int, int, Exception?> LogBatchProcessingStarted = LoggerMessage.Define<int, int, int>(
        LogLevel.Information,
        new EventId(7301, "BatchProcessingStarted"),
        "Processing batch {BatchNumber}/{TotalBatches} with {BatchSize} items");
=======
    public static readonly Action<ILogger, Exception?> LogCustomTextParsingError = LoggerMessage.Define(
        LogLevel.Error,
        new EventId(10001, "CustomTextParsingError"),
        "Custom provider text response parsing failed");
>>>>>>> 770b5c5e

    public static readonly Action<ILogger, string, Exception?> LogCustomEmbeddingValidationError = LoggerMessage.Define<string>(
        LogLevel.Error,
        new EventId(10002, "CustomEmbeddingValidationError"),
        "Custom provider embedding validation failed: {ErrorMessage}");

    public static readonly Action<ILogger, Exception?> LogCustomEmbeddingModelMissing = LoggerMessage.Define(
        LogLevel.Error,
        new EventId(10003, "CustomEmbeddingModelMissing"),
        "Custom provider embedding model is required but not provided");

    public static readonly Action<ILogger, string, Exception?> LogCustomEmbeddingRequestError = LoggerMessage.Define<string>(
        LogLevel.Error,
        new EventId(10004, "CustomEmbeddingRequestError"),
        "Custom provider embedding request failed: {Error}");

    public static readonly Action<ILogger, Exception?> LogCustomEmbeddingParsingError = LoggerMessage.Define(
        LogLevel.Error,
        new EventId(10005, "CustomEmbeddingParsingError"),
        "Custom provider embedding response parsing failed");

    #endregion
}<|MERGE_RESOLUTION|>--- conflicted
+++ resolved
@@ -165,17 +165,10 @@
 
     #region Custom Provider (EventId: 10001-10999)
 
-<<<<<<< HEAD
-    public static readonly Action<ILogger, int, int, int, Exception?> LogBatchProcessingStarted = LoggerMessage.Define<int, int, int>(
-        LogLevel.Information,
-        new EventId(7301, "BatchProcessingStarted"),
-        "Processing batch {BatchNumber}/{TotalBatches} with {BatchSize} items");
-=======
     public static readonly Action<ILogger, Exception?> LogCustomTextParsingError = LoggerMessage.Define(
         LogLevel.Error,
         new EventId(10001, "CustomTextParsingError"),
         "Custom provider text response parsing failed");
->>>>>>> 770b5c5e
 
     public static readonly Action<ILogger, string, Exception?> LogCustomEmbeddingValidationError = LoggerMessage.Define<string>(
         LogLevel.Error,
